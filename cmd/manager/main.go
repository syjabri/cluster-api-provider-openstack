--- conflicted
+++ resolved
@@ -21,13 +21,6 @@
 	"log"
 	"time"
 
-<<<<<<< HEAD
-	"github.com/spf13/cobra"
-	"github.com/spf13/pflag"
-	"k8s.io/klog"
-
-=======
->>>>>>> 4a1305e6
 	"k8s.io/apimachinery/pkg/util/wait"
 	"k8s.io/klog"
 	"sigs.k8s.io/cluster-api-provider-openstack/pkg/apis"
@@ -38,41 +31,7 @@
 	"sigs.k8s.io/controller-runtime/pkg/runtime/signals"
 )
 
-<<<<<<< HEAD
-// RootCmd manager
-var RootCmd = &cobra.Command{
-	Use:   "manager",
-	Short: "Cluster API provider OpenStack manager",
-	Long:  `Manager for the openstack cluster manager provider`,
-	PersistentPreRun: func(cmd *cobra.Command, args []string) {
-		// Glog requires this otherwise it complains.
-		flag.CommandLine.Parse(nil)
-		pflag.Parse()
-
-		// This is a temporary hack to enable proper logging until upstream dependencies
-		// are migrated to fully utilize klog instead of glog.
-		klogFlags := flag.NewFlagSet("klog", flag.ExitOnError)
-		klog.InitFlags(klogFlags)
-
-		// Sync the glog and klog flags.
-		cmd.Flags().VisitAll(func(f1 *pflag.Flag) {
-			f2 := klogFlags.Lookup(f1.Name)
-			if f2 != nil {
-				value := f1.Value.String()
-				f2.Value.Set(value)
-			}
-		})
-	},
-	Run: func(cmd *cobra.Command, args []string) {
-		// Do Stuff Here
-		cmd.Help()
-	},
-}
-
-var logFlushFreq = pflag.Duration("log-flush-frequency", 5*time.Second, "Maximum number of seconds between log flushes")
-=======
 var logFlushFreq = flag.Duration("log-flush-frequency", 5*time.Second, "Maximum number of seconds between log flushes")
->>>>>>> 4a1305e6
 
 func initLogs() {
 
